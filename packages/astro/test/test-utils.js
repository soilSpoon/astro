import { polyfill } from '@astrojs/webapi';
import { execa } from 'execa';
import fastGlob from 'fast-glob';
<<<<<<< HEAD
import fs from 'fs';
import os from 'os';
import path from 'node:path';
=======
import fs from 'node:fs';
import os from 'node:os';
import { fileURLToPath } from 'node:url';
>>>>>>> b4f7dd41
import stripAnsi from 'strip-ansi';
import { check } from '../dist/cli/check/index.js';
import build from '../dist/core/build/index.js';
<<<<<<< HEAD
import { resolveConfig } from '../dist/core/config/config.js';
=======
import { RESOLVED_SPLIT_MODULE_ID } from '../dist/core/build/plugins/plugin-ssr.js';
import { getVirtualModulePageNameFromPath } from '../dist/core/build/plugins/util.js';
import { makeSplitEntryPointFileName } from '../dist/core/build/static-build.js';
import { openConfig } from '../dist/core/config/config.js';
>>>>>>> b4f7dd41
import { createSettings } from '../dist/core/config/index.js';
import dev from '../dist/core/dev/index.js';
import { nodeLogDestination } from '../dist/core/logger/node.js';
import preview from '../dist/core/preview/index.js';
import { sync } from '../dist/core/sync/index.js';

// polyfill WebAPIs to globalThis for Node v12, Node v14, and Node v16
polyfill(globalThis, {
	exclude: 'window document',
});

// Disable telemetry when running tests
process.env.ASTRO_TELEMETRY_DISABLED = true;

/**
 * @typedef {import('undici').Response} Response
 * @typedef {import('../src/core/dev/dev').DedvServer} DevServer
 * @typedef {import('../src/@types/astro').AstroInlineConfig & { root?: string | URL }} AstroInlineConfig
 * @typedef {import('../src/core/preview/index').PreviewServer} PreviewServer
 * @typedef {import('../src/core/app/index').App} App
 * @typedef {import('../src/cli/check/index').AstroChecker} AstroChecker
 * @typedef {import('../src/cli/check/index').CheckPayload} CheckPayload
 *
 *
 * @typedef {Object} Fixture
 * @property {typeof build} build
 * @property {(url: string) => string} resolveUrl
 * @property {(url: string, opts: Parameters<typeof fetch>[1]) => Promise<Response>} fetch
 * @property {(path: string) => Promise<string>} readFile
 * @property {(path: string, updater: (content: string) => string) => Promise<void>} writeFile
 * @property {(path: string) => Promise<string[]>} readdir
 * @property {(pattern: string) => Promise<string[]>} glob
 * @property {() => Promise<DevServer>} startDevServer
 * @property {() => Promise<PreviewServer>} preview
 * @property {() => Promise<void>} clean
 * @property {() => Promise<App>} loadTestAdapterApp
 * @property {() => Promise<void>} onNextChange
 * @property {(opts: CheckPayload) => Promise<AstroChecker>} check
 *
 * This function returns an instance of the Check
 *
 *
 * When used in a test suite:
 * ```js
 * let fixture = await loadFixture({
 *   root: './fixtures/astro-check-watch/',
 * });
 * ```
 * `opts` will override the options passed to the `AstroChecker`
 *
 * ```js
 * let { check, stop, watch } = fixture.check({
 *   flags: { watch: true },
 * });
 * ```
 */

/** @type {import('../src/core/logger/core').LogOptions} */
export const defaultLogging = {
	dest: nodeLogDestination,
	level: 'error',
};

/** @type {import('../src/core/logger/core').LogOptions} */
export const silentLogging = {
	dest: nodeLogDestination,
	level: 'silent',
};

/**
 * Load Astro fixture
 * @param {AstroInlineConfig} inlineConfig Astro config partial (note: must specify `root`)
 * @returns {Promise<Fixture>} The fixture. Has the following properties:
 *   .config     - Returns the final config. Will be automatically passed to the methods below:
 *
 *   Build
 *   .build()          - Async. Builds into current folder (will erase previous build)
 *   .readFile(path)   - Async. Read a file from the build.
 *
 *   Dev
 *   .startDevServer() - Async. Starts a dev server at an available port. Be sure to call devServer.stop() before test exit.
 *   .fetch(url)       - Async. Returns a URL from the preview server (must have called .preview() before)
 *
 *   Preview
 *   .preview()        - Async. Starts a preview server. Note this can’t be running in same fixture as .dev() as they share ports. Also, you must call `server.close()` before test exit
 *
 *   Clean-up
 *   .clean()          - Async. Removes the project’s dist folder.
 */
export async function loadFixture(inlineConfig) {
	if (!inlineConfig?.root) throw new Error("Must provide { root: './fixtures/...' }");

	/** @type {import('../src/core/logger/core').LogOptions} */
	const logging = defaultLogging;

	let root = inlineConfig.root;
	// Handle URL, should already be absolute so just convert to path
	if (typeof root !== 'string') {
		root = fileURLToPath(root);
	}
	// Handle "file:///C:/Users/fred", convert to "C:/Users/fred"
	else if (root.startsWith('file://')) {
		root = fileURLToPath(new URL(root));
	}
	// Handle "./fixtures/...", convert to absolute path
	else if (!path.isAbsolute(root)) {
		root = fileURLToPath(new URL(root, import.meta.url));
	}
	// Load the config.
	const { astroConfig: config } = await resolveConfig({ ...inlineConfig, root }, 'dev');

	/**
	 * The dev/build/sync/check commands run integrations' `astro:config:setup` hook that could mutate
	 * the `AstroSettings`. This function helps to create a fresh settings object that is used by the
	 * command functions below to prevent tests from polluting each other.
	 */
	const getSettings = async () => {
		if (isWindows) {
			console.log('VERCEL', config.root, root);
		}
		let settings = createSettings(config, root);
		if (config.integrations.find((integration) => integration.name === '@astrojs/mdx')) {
			// Enable default JSX integration. It needs to come first, so unshift rather than push!
			const { default: jsxRenderer } = await import('astro/jsx/renderer.js');
			settings.renderers.unshift(jsxRenderer);
		}
		return settings;
	};

	const resolveUrl = (url) =>
		`http://${config.server.host || 'localhost'}:${config.server.port}${url.replace(/^\/?/, '/')}`;

	// A map of files that have been edited.
	let fileEdits = new Map();

	const resetAllFiles = () => {
		for (const [, reset] of fileEdits) {
			reset();
		}
		fileEdits.clear();
	};

	const onNextChange = () =>
		devServer
			? new Promise((resolve) => devServer.watcher.once('change', resolve))
			: Promise.reject(new Error('No dev server running'));

	// After each test, reset each of the edits to their original contents.
	if (typeof afterEach === 'function') {
		afterEach(resetAllFiles);
	}
	// Also do it on process exit, just in case.
	process.on('exit', resetAllFiles);

	let fixtureId = new Date().valueOf();
	let devServer;

	return {
		build: async (opts = {}) => {
			process.env.NODE_ENV = 'production';
			return build(await getSettings(), { logging, ...opts });
		},
		sync: async (opts) => sync(await getSettings(), { logging, fs, ...opts }),
		check: async (opts) => {
			return await check(await getSettings(), { logging, ...opts });
		},
		startDevServer: async (opts = {}) => {
			process.env.NODE_ENV = 'development';
			devServer = await dev(await getSettings(), { logging, ...opts });
			config.server.host = parseAddressToHost(devServer.address.address); // update host
			config.server.port = devServer.address.port; // update port
			return devServer;
		},
		config,
		resolveUrl,
		fetch: async (url, init) => {
			const resolvedUrl = resolveUrl(url);
			try {
				return await fetch(resolvedUrl, init);
			} catch (err) {
				// undici throws a vague error when it fails, so we log the url here to easily debug it
				if (err.message?.includes('fetch failed')) {
					console.error(`[astro test] failed to fetch ${resolvedUrl}`);
					console.error(err);
				}
				throw err;
			}
		},
		preview: async (opts = {}) => {
			process.env.NODE_ENV = 'production';
			const previewServer = await preview(await getSettings(), { logging, ...opts });
			config.server.host = parseAddressToHost(previewServer.host); // update host
			config.server.port = previewServer.port; // update port
			return previewServer;
		},
		pathExists: (p) => fs.existsSync(new URL(p.replace(/^\//, ''), config.outDir)),
		readFile: (filePath, encoding) =>
			fs.promises.readFile(
				new URL(filePath.replace(/^\//, ''), config.outDir),
				encoding === undefined ? 'utf8' : encoding
			),
		readdir: (fp) => fs.promises.readdir(new URL(fp.replace(/^\//, ''), config.outDir)),
		glob: (p) =>
			fastGlob(p, {
				cwd: fileURLToPath(config.outDir),
			}),
		clean: async () => {
			await fs.promises.rm(config.outDir, {
				maxRetries: 10,
				recursive: true,
				force: true,
			});
		},
		loadTestAdapterApp: async (streaming) => {
			const url = new URL(`./server/entry.mjs?id=${fixtureId}`, config.outDir);
			const { createApp, manifest } = await import(url);
			const app = createApp(streaming);
			app.manifest = manifest;
			return app;
		},
		loadEntryPoint: async (pagePath, routes, streaming) => {
			const virtualModule = getVirtualModulePageNameFromPath(RESOLVED_SPLIT_MODULE_ID, pagePath);
			const filePath = makeSplitEntryPointFileName(virtualModule, routes);
			const url = new URL(`./server/${filePath}?id=${fixtureId}`, config.outDir);
			const { createApp, manifest } = await import(url);
			const app = createApp(streaming);
			app.manifest = manifest;
			return app;
		},
		editFile: async (filePath, newContentsOrCallback) => {
			const fileUrl = new URL(filePath.replace(/^\//, ''), config.root);
			const contents = await fs.promises.readFile(fileUrl, 'utf-8');
			const reset = () => {
				fs.writeFileSync(fileUrl, contents);
			};
			// Only save this reset if not already in the map, in case multiple edits happen
			// to the same file.
			if (!fileEdits.has(fileUrl.toString())) {
				fileEdits.set(fileUrl.toString(), reset);
			}
			const newContents =
				typeof newContentsOrCallback === 'function'
					? newContentsOrCallback(contents)
					: newContentsOrCallback;
			const nextChange = onNextChange();
			await fs.promises.writeFile(fileUrl, newContents);
			await nextChange;
			return reset;
		},
		resetAllFiles,
	};
}

/**
 * @param {string} [address]
 */
function parseAddressToHost(address) {
	if (address?.startsWith('::')) {
		return `[${address}]`;
	}
	return address;
}

const cliPath = fileURLToPath(new URL('../astro.js', import.meta.url));

/** Returns a process running the Astro CLI. */
export function cli(/** @type {string[]} */ ...args) {
	const spawned = execa('node', [cliPath, ...args], {
		env: { ASTRO_TELEMETRY_DISABLED: true },
	});

	spawned.stdout.setEncoding('utf8');

	return spawned;
}

export async function parseCliDevStart(proc) {
	let stdout = '';
	let stderr = '';

	for await (const chunk of proc.stdout) {
		stdout += chunk;
		if (chunk.includes('Local')) break;
	}
	if (!stdout) {
		for await (const chunk of proc.stderr) {
			stderr += chunk;
			break;
		}
	}

	proc.kill();
	stdout = stripAnsi(stdout);
	stderr = stripAnsi(stderr);

	if (stderr) {
		throw new Error(stderr);
	}

	const messages = stdout
		.split('\n')
		.filter((ln) => !!ln.trim())
		.map((ln) => ln.replace(/[🚀┃]/g, '').replace(/\s+/g, ' ').trim());

	return { messages };
}

export async function cliServerLogSetup(flags = [], cmd = 'dev') {
	const proc = cli(cmd, ...flags);

	const { messages } = await parseCliDevStart(proc);

	const local = messages.find((msg) => msg.includes('Local'))?.replace(/Local\s*/g, '');
	const network = messages.find((msg) => msg.includes('Network'))?.replace(/Network\s*/g, '');

	return { local, network };
}

export const isLinux = os.platform() === 'linux';
export const isMacOS = os.platform() === 'darwin';
export const isWindows = os.platform() === 'win32';

export function fixLineEndings(str) {
	return str.replace(/\r\n/g, '\n');
}

export async function* streamAsyncIterator(stream) {
	const reader = stream.getReader();

	try {
		while (true) {
			const { done, value } = await reader.read();
			if (done) return;
			yield value;
		}
	} finally {
		reader.releaseLock();
	}
}<|MERGE_RESOLUTION|>--- conflicted
+++ resolved
@@ -1,26 +1,17 @@
 import { polyfill } from '@astrojs/webapi';
 import { execa } from 'execa';
 import fastGlob from 'fast-glob';
-<<<<<<< HEAD
-import fs from 'fs';
-import os from 'os';
-import path from 'node:path';
-=======
 import fs from 'node:fs';
 import os from 'node:os';
+import path from 'node:path';
 import { fileURLToPath } from 'node:url';
->>>>>>> b4f7dd41
 import stripAnsi from 'strip-ansi';
 import { check } from '../dist/cli/check/index.js';
 import build from '../dist/core/build/index.js';
-<<<<<<< HEAD
-import { resolveConfig } from '../dist/core/config/config.js';
-=======
 import { RESOLVED_SPLIT_MODULE_ID } from '../dist/core/build/plugins/plugin-ssr.js';
 import { getVirtualModulePageNameFromPath } from '../dist/core/build/plugins/util.js';
 import { makeSplitEntryPointFileName } from '../dist/core/build/static-build.js';
-import { openConfig } from '../dist/core/config/config.js';
->>>>>>> b4f7dd41
+import { resolveConfig } from '../dist/core/config/config.js';
 import { createSettings } from '../dist/core/config/index.js';
 import dev from '../dist/core/dev/index.js';
 import { nodeLogDestination } from '../dist/core/logger/node.js';
