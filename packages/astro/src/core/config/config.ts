import type { Arguments as Flags } from 'yargs-parser';
import type { AstroConfig, AstroUserConfig, CLIFlags, AstroInlineConfig } from '../../@types/astro';

import * as colors from 'kleur/colors';
import fs from 'node:fs';
import path from 'node:path';
import { fileURLToPath } from 'node:url';
import { AstroError, AstroErrorData } from '../errors/index.js';
import { mergeConfig } from './merge.js';
import { createRelativeSchema } from './schema.js';
import { loadConfigWithVite } from './vite-load.js';

const LEGACY_ASTRO_CONFIG_KEYS = new Set([
	'projectRoot',
	'src',
	'pages',
	'public',
	'dist',
	'styleOptions',
	'markdownOptions',
	'buildOptions',
	'devOptions',
]);

/** Turn raw config values into normalized values */
<<<<<<< HEAD
export async function validateConfig(userConfig: any, root: string, cmd: string): Promise<AstroConfig> {
	const fileProtocolRoot = pathToFileURL(root + path.sep);
=======
export async function validateConfig(
	userConfig: any,
	root: string,
	cmd: string
): Promise<AstroConfig> {
>>>>>>> 47c698b0
	// Manual deprecation checks
	/* eslint-disable no-console */
	if (userConfig.hasOwnProperty('renderers')) {
		console.error('Astro "renderers" are now "integrations"!');
		console.error('Update your configuration and install new dependencies:');
		try {
			const rendererKeywords = userConfig.renderers.map((r: string) =>
				r.replace('@astrojs/renderer-', '')
			);
			const rendererImports = rendererKeywords
				.map((r: string) => `  import ${r} from '@astrojs/${r === 'solid' ? 'solid-js' : r}';`)
				.join('\n');
			const rendererIntegrations = rendererKeywords.map((r: string) => `    ${r}(),`).join('\n');
			console.error('');
			console.error(colors.dim('  // astro.config.js'));
			if (rendererImports.length > 0) {
				console.error(colors.green(rendererImports));
			}
			console.error('');
			console.error(colors.dim('  // ...'));
			if (rendererIntegrations.length > 0) {
				console.error(colors.green('  integrations: ['));
				console.error(colors.green(rendererIntegrations));
				console.error(colors.green('  ],'));
			} else {
				console.error(colors.green('  integrations: [],'));
			}
			console.error('');
		} catch (err) {
			// We tried, better to just exit.
		}
		process.exit(1);
	}

	let legacyConfigKey: string | undefined;
	for (const key of Object.keys(userConfig)) {
		if (LEGACY_ASTRO_CONFIG_KEYS.has(key)) {
			legacyConfigKey = key;
			break;
		}
	}
	if (legacyConfigKey) {
		throw new AstroError({
			...AstroErrorData.ConfigLegacyKey,
			message: AstroErrorData.ConfigLegacyKey.message(legacyConfigKey),
		});
	}
	/* eslint-enable no-console */

	const AstroConfigRelativeSchema = createRelativeSchema(cmd, root);

	// First-Pass Validation
	const result = await AstroConfigRelativeSchema.parseAsync(userConfig);

	// If successful, return the result as a verified AstroConfig object.
	return result;
}

/** Convert the generic "yargs" flag object into our own, custom TypeScript object. */
// NOTE: This function will be removed in a later PR. Use `flagsToAstroInlineConfig` instead.
// All CLI related flow should be located in the `packages/astro/src/cli` directory.
export function resolveFlags(flags: Partial<Flags>): CLIFlags {
	return {
		root: typeof flags.root === 'string' ? flags.root : undefined,
		site: typeof flags.site === 'string' ? flags.site : undefined,
		base: typeof flags.base === 'string' ? flags.base : undefined,
		port: typeof flags.port === 'number' ? flags.port : undefined,
		open: typeof flags.open === 'boolean' ? flags.open : undefined,
		config: typeof flags.config === 'string' ? flags.config : undefined,
		host:
			typeof flags.host === 'string' || typeof flags.host === 'boolean' ? flags.host : undefined,
		drafts: typeof flags.drafts === 'boolean' ? flags.drafts : undefined,
		experimentalAssets:
			typeof flags.experimentalAssets === 'boolean' ? flags.experimentalAssets : undefined,
	};
}

export function resolveRoot(cwd?: string | URL): string {
	if (cwd instanceof URL) {
		cwd = fileURLToPath(cwd);
	}
	return cwd ? path.resolve(cwd) : process.cwd();
}

/** Merge CLI flags & user config object (CLI flags take priority) */
function mergeCLIFlags(astroConfig: AstroUserConfig, flags: CLIFlags) {
	return mergeConfig(astroConfig, {
		site: flags.site,
		base: flags.base,
		markdown: {
			drafts: flags.drafts,
		},
		server: {
			port: flags.port,
			host: flags.host,
			open: flags.open,
		},
	});
}

async function search(fsMod: typeof fs, root: string) {
	const paths = [
		'astro.config.mjs',
		'astro.config.js',
		'astro.config.ts',
		'astro.config.mts',
		'astro.config.cjs',
		'astro.config.cts',
	].map((p) => path.join(root, p));

	for (const file of paths) {
		if (fsMod.existsSync(file)) {
			return file;
		}
	}
}

interface LoadConfigOptions {
	cwd?: string;
	flags?: Flags;
	cmd: string;
	validate?: boolean;
	/** Invalidate when reloading a previously loaded config */
	isRestart?: boolean;
	fsMod?: typeof fs;
}

interface ResolveConfigPathOptions {
	root: string;
	configFile?: string;
	fs: typeof fs;
}

/**
 * Resolve the file URL of the user's `astro.config.js|cjs|mjs|ts` file
 */
export async function resolveConfigPath(
	options: ResolveConfigPathOptions
): Promise<string | undefined> {
	let userConfigPath: string | undefined;
	if (options.configFile) {
		userConfigPath = path.join(options.root, options.configFile);
		if (!options.fs.existsSync(userConfigPath)) {
			throw new AstroError({
				...AstroErrorData.ConfigNotFound,
				message: AstroErrorData.ConfigNotFound.message(options.configFile),
			});
		}
	} else {
		userConfigPath = await search(options.fs, options.root);
	}

	return userConfigPath;
}

/** Load a configuration file, returning both the userConfig and astroConfig */
// NOTE: This function will be removed in a later PR. Use `resolveConfig` instead.
export async function openConfig(configOptions: LoadConfigOptions): Promise<ResolveConfigResult> {
	const root = resolveRoot(configOptions.cwd);
	const flags = resolveFlags(configOptions.flags || {});

	const userConfig = await loadConfig(root, flags.config, configOptions.fsMod);
	const astroConfig = await resolveConfigLegacy(userConfig, root, flags, configOptions.cmd);

	return {
		userConfig,
		astroConfig,
	};
}

async function loadConfig(
	root: string,
	configFile?: string | false,
	fsMod = fs
): Promise<Record<string, any>> {
	if (configFile === false) return {};

	const configPath = await resolveConfigPath({
		root,
		configFile,
		fs: fsMod,
	});
	if (!configPath) return {};

	// Create a vite server to load the config
	return await loadConfigWithVite({
		root,
		configPath,
		fs: fsMod,
	});
}

/** Attempt to resolve an Astro configuration object. Normalize, validate, and return. */
// NOTE: This function will be removed in a later PR. Renamed with "Legacy" suffix to make way
// for the new `resolveConfig` API.
async function resolveConfigLegacy(
	userConfig: AstroUserConfig,
	root: string,
	flags: CLIFlags = {},
	cmd: string
): Promise<AstroConfig> {
	const mergedConfig = mergeCLIFlags(userConfig, flags);
	const validatedConfig = await validateConfig(mergedConfig, root, cmd);

	return validatedConfig;
}

export function createDefaultDevConfig(
	userConfig: AstroUserConfig = {},
	root: string = process.cwd()
) {
	return resolveConfigLegacy(userConfig, root, undefined, 'dev');
}

interface ResolveConfigResult {
	userConfig: AstroUserConfig;
	astroConfig: AstroConfig;
}

// NOTE: This is the new API to load an Astro config. Use this instead of the other functions!
export async function resolveConfig(
	inlineConfig: AstroInlineConfig,
	command: string,
	fsMod = fs
): Promise<ResolveConfigResult> {
	const root = resolveRoot(inlineConfig.root);

	const userConfig = await loadConfig(root, inlineConfig.configFile, fsMod);
	const mergedConfig = mergeConfig(userConfig, inlineConfig);
	const astroConfig = await validateConfig(mergedConfig, root, command);

	return { userConfig, astroConfig };
}<|MERGE_RESOLUTION|>--- conflicted
+++ resolved
@@ -23,16 +23,11 @@
 ]);
 
 /** Turn raw config values into normalized values */
-<<<<<<< HEAD
-export async function validateConfig(userConfig: any, root: string, cmd: string): Promise<AstroConfig> {
-	const fileProtocolRoot = pathToFileURL(root + path.sep);
-=======
 export async function validateConfig(
 	userConfig: any,
 	root: string,
 	cmd: string
 ): Promise<AstroConfig> {
->>>>>>> 47c698b0
 	// Manual deprecation checks
 	/* eslint-disable no-console */
 	if (userConfig.hasOwnProperty('renderers')) {
